--- conflicted
+++ resolved
@@ -609,14 +609,6 @@
 		for (Map.Entry<Integer, ZWaveNode> entry : zwaveNodes.entrySet()){
 			if (entry.getValue().getNodeStage() == NodeStage.EMPTYNODE) {
 				continue;
-<<<<<<< HEAD
-			}
-
-			logger.debug("NODE {}: Has been in Stage {} since {}", entry.getKey(), entry.getValue().getNodeStage().getLabel(), entry.getValue().getQueryStageTimeStamp().toString());
-
-			if(entry.getValue().getNodeStage() == NodeStage.DONE || entry.getValue().getNodeStage() == NodeStage.DEAD
-					|| (!entry.getValue().isListening() && !entry.getValue().isFrequentlyListening())) {
-=======
 			
 			logger.debug("NODE {}: In Stage {} since {}, listening={}, FLiRS={}", entry.getKey(),
 					entry.getValue().getNodeStage().getLabel(), entry.getValue().getQueryStageTimeStamp().toString(),
@@ -624,23 +616,17 @@
 			
 			if(entry.getValue().getNodeStage() == NodeStage.DONE || entry.getValue().isDead() == true
 					 || (!entry.getValue().isListening() && !entry.getValue().isFrequentlyListening())) {
->>>>>>> 0d4e61c4
 				completeCount++;
 				continue;
 			}
-
-			if(Calendar.getInstance().getTimeInMillis() < (entry.getValue().getQueryStageTimeStamp().getTime() + QUERY_STAGE_TIMEOUT)) {
+			
+			logger.trace("NODE {}: Checking if {} miliseconds have passed in current stage.", entry.getKey(), QUERY_STAGE_TIMEOUT);
+			
+			if(Calendar.getInstance().getTimeInMillis() < (entry.getValue().getQueryStageTimeStamp().getTime() + QUERY_STAGE_TIMEOUT))
 				continue;
-<<<<<<< HEAD
-			}
-
-			logger.warn("NODE {}: May be dead, marking node DEAD.", entry.getKey());
-			entry.getValue().setDead();
-=======
 			
-			logger.warn("NODE {}: May be dead, setting stage to DEAD.", entry.getKey());
+			logger.warn(String.format("NODE %d: May be dead, setting stage to DEAD.", entry.getKey()));
 			entry.getValue().setNodeStage(NodeStage.DEAD);
->>>>>>> 0d4e61c4
 
 			completeCount++;
 		}
